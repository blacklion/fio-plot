--- conflicted
+++ resolved
@@ -24,12 +24,7 @@
     #
     data = supporting.process_dataset(settings, dataset)
     datatypes = data["datatypes"]
-<<<<<<< HEAD
-    directories = logdata.get_unique_directories(dataset)
-    #pprint.pprint(data)
-=======
     #print(data)
->>>>>>> 92ea522b
     #
     # Create matplotlib figure and first axis. The 'host' axis is used for
     # x-axis and as a basis for the second and third y-axis
