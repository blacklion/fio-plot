--- conflicted
+++ resolved
@@ -193,19 +193,6 @@
                     datadict["cpu"]["cpu_sys"].append(int(round(record["cpu_sys"], 0)))
                     datadict["cpu"]["cpu_usr"].append(int(round(record["cpu_usr"], 0)))
 
-<<<<<<< HEAD
-                    # pprint.pprint(record.keys())
-
-                    if "ss_attained" in record.keys():
-                        datadict["ss_settings"].append(str(record["ss_settings"])),
-                        datadict["ss_attained"].append(int(record["ss_attained"])),
-                        datadict["ss_data_bw_mean"].append(
-                            int(round(record["ss_data_bw_mean"], 0))
-                        ),
-                        datadict["ss_data_iops_mean"].append(
-                            int(round(record["ss_data_iops_mean"], 0))
-                        ),
-=======
                     if "ss_attained" in record.keys():
                         if record["ss_attained"]:
                             datadict["ss_settings"].append(str(record["ss_settings"])),
@@ -216,7 +203,6 @@
                             datadict["ss_data_iops_mean"].append(
                                 int(round(record["ss_data_iops_mean"], 0))
                             ),
->>>>>>> cb78045a
 
     return scale_data(datadict)
 
@@ -280,21 +266,6 @@
 
     # Steady state bandwidth data must be scaled.
     if "ss_settings" in datadict.keys():
-<<<<<<< HEAD
-        ss_bw_scalefactor = supporting.get_scale_factor_bw_ss(ss_data_bw_mean)
-        ss_data_bw_mean = supporting.scale_yaxis(ss_data_bw_mean, ss_bw_scalefactor)
-        ss_data_bw_mean["data"] = supporting.round_metric_series(
-            ss_data_bw_mean["data"]
-        )
-
-        ss_iops_scalefactor = supporting.get_scale_factor_iops(ss_data_iops_mean)
-        ss_data_iops_mean = supporting.scale_yaxis(
-            ss_data_iops_mean, ss_iops_scalefactor
-        )
-        ss_data_iops_mean["data"] = supporting.round_metric_series(
-            ss_data_iops_mean["data"]
-        )
-=======
         if datadict["ss_attained"]:
             ss_bw_scalefactor = supporting.get_scale_factor_bw_ss(ss_data_bw_mean)
             ss_data_bw_mean = supporting.scale_yaxis(ss_data_bw_mean, ss_bw_scalefactor)
@@ -309,7 +280,6 @@
             ss_data_iops_mean["data"] = supporting.round_metric_series(
                 ss_data_iops_mean["data"]
             )
->>>>>>> cb78045a
 
     datadict["y1_axis"] = {
         "data": iops_series_rounded,
@@ -322,14 +292,9 @@
         datadict["cpu"] = {"cpu_sys": cpu_sys, "cpu_usr": cpu_usr}
 
     if "ss_settings" in datadict.keys():
-<<<<<<< HEAD
-        datadict["ss_data_bw_mean"] = ss_data_bw_mean
-        datadict["ss_data_iops_mean"] = ss_data_iops_mean
-=======
         if datadict["ss_attained"]:
             datadict["ss_data_bw_mean"] = ss_data_bw_mean
             datadict["ss_data_iops_mean"] = ss_data_iops_mean
->>>>>>> cb78045a
 
     return datadict
 
