### Introduction
 This benchmark script is provided alongside fio-plot. It automates the process of running multiple benchmarks with different parameters. For example, it allows you to gather data for different queue depths and/or number of simultaneous jobs. The benchmark script shows progress in real-time.

#### Steady State
 It supports the [Fio "steady state"][fioss] feature, that stops a benchmark when the desired steady state is reached for a configured time duration.

 [fioss]: https://github.com/axboe/fio/blob/master/examples/steadystate.fio

#### SSD Preconditioning

This benchmark script supports running configure SSD preconditioning jobs that are run before the actual benchmarks are executed. You may even specify for them to run after each benchmark if desired. More information can be found further down into this document.

### Example output

An example with output:

	./bench_fio --target /dev/md0 --type device --iodepth 1 8 16 --numjobs 8 --mode randrw --output RAID_ARRAY --rwmixread 75 90 

	████████████████████████████████████████████████████
			+++ Fio Benchmark Script +++

	Job template:                  fio-job-template.fio
	I/O Engine:                    libaio
	Number of benchmarks:          6
	Estimated duration:            0:06:00
	Devices to be tested:          /dev/md0
	Test mode (read/write):        randrw
	IOdepth to be tested:          1 8 16
	NumJobs to be tested:          8
	Blocksize(s) to be tested:     4k
	Mixed workload (% Read):       75 90

	████████████████████████████████████████████████████
	100% |█████████████████████████|   [0:06:06, 0:00:00]-]

Tip: Because benchmarks can run a long time, it may be advised to run them
in a 'screen' session.

### Example usage

We benchmark two devices with a randread/randrwite workload. 

    ./bench_fio --target /dev/md0 /dev/md1 --type device --mode randread randwrite --output RAID_ARRAY --destructive

We benchmark one device with a custom set of iodepths and numjobs:

    ./bench_fio --target /dev/md0 --type device --mode randread randwrite --output RAID_ARRAY --iodepth 1 8 16 --numjobs 8 --destructive

We benchmark one device and pass extra custom parameters. 

	./bench_fio --target /dev/md0 --type device --mode randread randwrite --output RAID_ARRAY --extra-opts norandommap=1 refill_buffers=1 --destructive

We benchmark using the steady state feature:

    ./bench_fio --target /dev/sda --type device -o test -m randwrite --loops 1 --iodepth 1 8 16 32 --numjobs 1 --ss iops:0.1% --ss-ramp 10 --ss-dur 20 --runtime 60 --destructive

### INI configuration file support

Originally bench_fio was configured purely by concatenating the required command line parameters.
Starting with version 1.0.20 bench_fio supports an INI file format for configuration, similar to FIO.
This is how you can run bench_fio with a INI based configuration file:

	./bench_fio /path/to/benchmark.ini

An example configuration file is included in the templates folder called benchmark.ini and contains the following:

	[benchfio]
	target = /dev/example
	output = benchmark
	type = device
	mode = randread,randwrite
	size = 10G
	iodepth = 1,2,4,8,16,32,64
	numjobs = 1,2,4,8,16,32,64
	direct = 1
	engine = libaio
	precondition = False
	precondition_repeat = False
	extra_opts = norandommap=1,refill_buffers=1 
	runtime = 60
	destructive = False

Please notice that on the command line, multiple arguments are separated by spaces. However, within the INI file, 
multiple arguments are separated by a comma.

<<<<<<< HEAD
=======
### Extra (custom) Fio parameters

If you use the bench-fio comand line, extra options can be specified with the --extra-opts parameter like this:

    --extra-opts parameter1=value parameter2=value

Example:

    --extra-opts norandommap=1 norefillbuffers=1

If the INI file is  used to perform bench-fio benchmarks, those extra options can just be added to the file like
a regular fio job file, one per line. 

	norandommap = 1
	norefillbuffers = 1

You can put any valid fio option in the bench-fio INI file and those will be passed as-is to fio. Such parameters are
marked with an asterix(*) when running bench-fio.

### Fio Client/Server support

The Fio tool supports a [client-server][clientserver] model where one host can issue a benchmark on just one remote host
up to hundreds of remote hosts. Bench-fio supports this feature with the --remote and --remote-checks options. 

[clientserver]: https://fio.readthedocs.io/en/latest/fio_doc.html#client-server

The --remote argument requires a file containing one host per line as required by Fio. 

	host01
	host02

The host can either be specified as an IP-address or as a DNS name.

So it would look like:

	--remote /some/path/to/file.txt

The --remote-checks parameter makes bench-fio check if all hosts are up before starting the benchmark. 
Specifically, it checks if TCP port 8765 is open on a host.

If one of the host fails this check bench-fio will never start actual benchmarks. By default, Fio will start benchmarking 
hosts that are network-accessible, but then abort when one or more host are found to be unreachable. 
As this may be undesirable, the --remote-checks parameter can avoid this scenario.

>>>>>>> 92ea522b
### Output

The benchmark data consists of two typtes of data. 

1. Fio .json output
2. Fio .log output

This is an example to clarify the directory structure:
The folder 'RAID_ARRAY' is the folder specified in --output.

	RAID_ARRAY/ <-- folder as specified wit --output
	└── md0 <-- device
		├── randrw75 <-- mixed load with % read 
		│   ├── 4k <-- Block size
		│   │   ├── randrw-16-8.json
		│   │   ├── randrw-1-8.json
		│   │   ├── randrw-8-8.json
		│   └── 8k <-- Block size
		│       ├── randrw-16-8.json
		│       ├── randrw-1-8.json
		│       ├── randrw-8-8.json
		└── randrw90
			├── 4k
			│   ├── randrw-16-8.json
			│   ├── randrw-1-8.json
			│   ├── randrw-8-8.json
			└── 8k
				├── randrw-16-8.json
				├── randrw-1-8.json
				├── randrw-8-8.json

The .log files are ommitted. 

Please note that mixed workloads will get their own folder to prevent files being overwritten.
Pure read/write/trim workloads will appear in the *device* folder.

### Usage

	usage: bench_fio [-h] -d TARGET [TARGET ...] -t {device,file,directory,rbd} [-P CEPH_POOL] [-s SIZE] -o OUTPUT [-j TEMPLATE] [-b BLOCK_SIZE [BLOCK_SIZE ...]]
                 [--iodepth IODEPTH [IODEPTH ...]] [--numjobs NUMJOBS [NUMJOBS ...]] [--runtime RUNTIME] [-p] [--precondition-repeat] [--precondition-template PRECONDITION_TEMPLATE]
                 [-m MODE [MODE ...]] [--rwmixread RWMIXREAD [RWMIXREAD ...]] [-e ENGINE] [--direct DIRECT] [--loops LOOPS] [--time-based] [--entire-device] [--ss SS]
                 [--ss-dur SS_DUR] [--ss-ramp SS_RAMP] [--extra-opts EXTRA_OPTS [EXTRA_OPTS ...]] [--invalidate INVALIDATE] [--quiet] [--loginterval LOGINTERVAL] [--dry-run]

	Automates FIO benchmarking. It can run benchmarks with different iodepths, jobs or other properties.

	optional arguments:
	-h, --help            show this help message and exit

	Generic Settings:
	-d TARGET [TARGET ...], --target TARGET [TARGET ...]
							Storage device / directory / file / rbd image (Ceph) to be tested.
	-t {device,file,directory,rbd}, --type {device,file,directory,rbd}
							Target type, device, file, directory or rbd (Ceph)
	-P CEPH_POOL, --ceph-pool CEPH_POOL
							Specify the Ceph pool in wich the target rbd image resides.
	-s SIZE, --size SIZE  File size if target is a file. If target is a directory, a file of the specified size is created per job
	-o OUTPUT, --output OUTPUT
							Output directory for .json and .log output. If a read/write mix is specified, separate directories for each mix will be created.
	-j TEMPLATE, --template TEMPLATE
							Fio job file in INI format. A file is already included and this parameter is only required if you create your own custom Fio job. (Default: ./fio-job-
							template.fio)
	-b BLOCK_SIZE [BLOCK_SIZE ...], --block-size BLOCK_SIZE [BLOCK_SIZE ...]
							Specify block size(s). (Default: ['4k']
	--iodepth IODEPTH [IODEPTH ...]
							Override default iodepth test series ([1, 2, 4, 8, 16, 32, 64]). Usage example: --iodepth 1 8 16
	--numjobs NUMJOBS [NUMJOBS ...]
							Override default number of jobs test series ([1, 2, 4, 8, 16, 32, 64]). Usage example: --numjobs 1 8 16
	--runtime RUNTIME     Override the default test runtime per benchmark(default: 60)
	-p, --precondition    With this option you can specify an SSD precondition workload prior to performing actualbenchmarks. If you don't precondition SSDs before running a benchmark,
							results may notreflect actual real-life performance under sustained load. (default: False).
	--precondition-repeat
							After every individual benchmark, the preconditioning run is executed (again). (Default: False).
	--precondition-template PRECONDITION_TEMPLATE
							The Fio job template containing the precondition workload(default=precondition.fio
	-m MODE [MODE ...], --mode MODE [MODE ...]
							List of I/O load tests to run (default: ['randread', 'randwrite'])
	--rwmixread RWMIXREAD [RWMIXREAD ...]
							If a mix of read/writes is specified with --testmode, the ratio of reads vs. writes can be specified with this option. the parameter is an integer and
							represents the percentage of reads. A read/write mix of 75%/25% is specified as '75' (default: None). Multiple values can be specified and separate output
							directories will be created. This argument is only used if the benchmark is of type randrw. Otherwise this option is ignored.
	-e ENGINE, --engine ENGINE
							Select the ioengine to use, see fio --enghelp for an overview of supported engines. (Default: libaio).
	--direct DIRECT       Use DIRECT I/O (default: 1)
	--loops LOOPS         Each individual benchmark is repeated x times (default: 1)
	--time-based          All benchmarks are time based, even if a test size is specifiedLookt at the Fio time based option for more information.(default: False).
	--entire-device       The benchmark will keep running until all sectors are read or written to.(default: False).
	--ss SS               Detect and exit on achieving steady state (spefial Fio feature, 'man fio' for more detials) (default: False)
	--ss-dur SS_DUR       Steady state window (default: None)
	--ss-ramp SS_RAMP     Steady state ramp time (default: None)
	--extra-opts EXTRA_OPTS [EXTRA_OPTS ...]
							Allows you to add extra options, for example, options that are specific to the selected ioengine. It can be any other Fio option. Example: --extra-opts
							norandommap=1 invalidate=0 You may also choose to add those options to the fio_template.fio file.
	--invalidate INVALIDATE
							From the Fio manual: Invalidate buffer-cache for the file prior to starting I/O.(Default: 1)
	--quiet               The progresbar will be supressed.
	--loginterval LOGINTERVAL
							Interval that specifies how often stats are logged to the .log files. (Default: 1000)
	--dry-run             Simulates a benchmark, does everything except running Fio.
	--destructive         Enables benchmarks that write towards the device|file|directory (Default: False)

### SSD Preconditioning

In order to obtain performance numbers that will actually represent production, it is very important to precondition SSDs.
SSDs perform all kinds of strategies to improve write performance. Under a sustained write load, performance may dramatically deteriorate. To find out how much performance decreases, it's important to test with the SSD completely written over, multiple times. 

The included preconditioning step in this benchmark script overwrites the device twice, to make sure all flash storage is written to.

More background information about SSD preconditioning [can be found here][snia].

[snia]: https://www.snia.org/sites/default/education/tutorials/2011/fall/SolidState/EstherSpanjer_The_Why_How_SSD_Performance_Benchmarking.pdf

### Notes on IO queue depth and number of jobs

As discussed in issue #41 each job has its own I/O queue. If qd=1 and nj=5, you will have 5 IOs in flight.
If you have qd=4 and nj=4 you will have 4 x 4 = 16 IOs in flight. 

### Benchmarking Ceph RBD images

If you need to benchmark a Ceph RBD image, some tips: 

The --target should be the RBD image to benchmark 
The --ceph-pool parameter should specify the pool 

### Requirements

Bench_fio requires Python3. The 'numpy' python module is required.

   pip3 install -r requirements.txt 

You can also use apt/yum to satisfy this requirement.

   <|MERGE_RESOLUTION|>--- conflicted
+++ resolved
@@ -83,8 +83,6 @@
 Please notice that on the command line, multiple arguments are separated by spaces. However, within the INI file, 
 multiple arguments are separated by a comma.
 
-<<<<<<< HEAD
-=======
 ### Extra (custom) Fio parameters
 
 If you use the bench-fio comand line, extra options can be specified with the --extra-opts parameter like this:
@@ -129,7 +127,6 @@
 hosts that are network-accessible, but then abort when one or more host are found to be unreachable. 
 As this may be undesirable, the --remote-checks parameter can avoid this scenario.
 
->>>>>>> 92ea522b
 ### Output
 
 The benchmark data consists of two typtes of data. 
