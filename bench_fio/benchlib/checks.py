#!/usr/bin/env python3
import shutil
import sys
import os
from pathlib import Path
from . import runfio

def check_if_fio_exists():
    command = "fio"
    if shutil.which(command) is None:
        print("Fio executable not found in path. Is Fio installed?")
        print()
        sys.exit(1)


def check_fio_version():
    """The 3.x series .json format is different from the 2.x series format.
    This breaks fio-plot, thus this older version is not supported.
    """

    command = ["fio", "--version"]
    result = runfio.run_raw_command(command).stdout
    result = result.decode("UTF-8").strip()
    if "fio-3" in result:
        return True
    elif "fio-2" in result:
        print(f"Your Fio version ({result}) is not compatible. Please use Fio-3.x")
        sys.exit(1)
    else:
        print("Could not detect Fio version.")
        sys.exit(1)

def check_encoding():
    try:
        print("\u3000")  # blank space
    except UnicodeEncodeError:
        print()
        print(
            "It seems your default encoding is not UTF-8. This script requires UTF-8."
        )
        print(
            "You can change the default encoding with 'export PYTHONIOENCODING=UTF-8'"
        )
        print("Or you can run the script like: PYTHONIOENCODING=utf-8 ./bench_fio")
        print("Changing the default encoding could affect other applications, beware.")
        print()
        exit(90)

def check_target_type(target, settings):
    """Validate path and file / directory type.
    It also returns the appropritate fio command line parameter based on the
    file type.
<<<<<<< HEAD

    In case of target type 'file' it will be created if it doesn't exist, which is fio default behaviour'.
    """
=======
>>>>>>> 92ea522b

    NEEDS OVERHAUL
    """
    filetype = settings["type"]
    keys = ["file", "device", "directory", "rbd"]

    test = {keys[0]: Path.is_file, keys[1]: Path.is_block_device, keys[2]: Path.is_dir}

    parameter = {keys[0]: "filename", keys[1]: "filename", keys[2]: "directory"}

    if not filetype == "rbd":
        
        if filetype == "file":
            return parameter[filetype]

        if not os.path.exists(target) and not settings["remote"] and not settings["create"]:
            print(f"Benchmark target {filetype} {target} does not exist.")
            sys.exit(10)

        if filetype not in keys:
            print(f"Error, filetype {filetype} is an unknown option.")
            exit(123)

        check = test[filetype]

        path_target = Path(target)  # path library needs to operate on path object

        if not settings["remote"] and not settings["create"]:
            if check(path_target):
                return parameter[filetype]
            else:
                print(f"Target {filetype} {target} is not {filetype}.")
                sys.exit(10)
        else:
            return parameter[filetype]
    else:
        return None

def check_settings(settings):
    """Some basic error handling."""

    check_fio_version()

    if settings["entire_device"]:
        settings["runtime"] = None
        settings["size"] = "100%"

        if settings["type"] is not "device":
            print()
            print("Preconditioning only makes sense for (flash) devices, not files or directories.")
            print()
            sys.exit(9)

    if settings["type"] not in ["device", "rbd"] and not settings["size"]:
        print()
        print("When the target is a file or directory, --size must be specified.")
        print()
        sys.exit(4)

    if settings["type"] == "directory" and not settings["remote"] and not settings["create"]:
        for item in settings["target"]:
            if not os.path.exists(item):
                print(f"\nThe target directory ({item}) doesn't seem to exist.\n")
                sys.exit(5)

    if settings["type"] == "rbd":
        if not settings["ceph_pool"]:
            print(
                "\nCeph pool (--ceph-pool) must be specified when target type is rbd.\n"
            )
            sys.exit(6)

    if settings["type"] == "rbd" and settings["ceph_pool"]:
        if not settings["engine"] == "rbd":
            print(
                f"\nPlease specify engine 'rbd' when benchmarking Ceph, not {settings['engine']}\n"
            )
            sys.exit(7)

    if not settings["output"]:
        print()
        print("Must specify mandatory --output parameter (name of benchmark output folder)")
        print()
        sys.exit(9)

    mixed_count = 0
    for mode in settings["mode"]:
        writemodes = ['write', 'randwrite', 'rw', 'readwrite', 'trimwrite']
        if mode in writemodes and not settings["destructive"]:
            print(f"\n Mode {mode} will overwrite data on {settings['target']} but destructive flag not set.\n")
            sys.exit(1)
        if mode in settings["mixed"]:
            mixed_count+=1
            if not settings["rwmixread"]:
                print(
                    "\nIf a mixed (read/write) mode is specified, please specify --rwmixread\n"
                )
                sys.exit(8)
        if mixed_count > 0:
            settings["loop_items"].append("rwmixread")
   
    if settings["remote"]:
        hostlist = os.path.expanduser(settings["remote"])
        settings["remote"] = hostlist

        if not os.path.exists(hostlist):
                print(f"The list of remote hosts ({hostlist}) doesn't seem to exist.\n")
                sys.exit(5)
            
    if settings["precondition_template"]:
        if not os.path.exists(settings["precondition_template"]):
            print(f"Precondition template ({settings['precondition_template']}) doesn't seem to exist.\n")
            sys.exit(5)    
    
    if not settings["precondition"]:
        settings["filter_items"].append("precondition_template")<|MERGE_RESOLUTION|>--- conflicted
+++ resolved
@@ -50,12 +50,6 @@
     """Validate path and file / directory type.
     It also returns the appropritate fio command line parameter based on the
     file type.
-<<<<<<< HEAD
-
-    In case of target type 'file' it will be created if it doesn't exist, which is fio default behaviour'.
-    """
-=======
->>>>>>> 92ea522b
 
     NEEDS OVERHAUL
     """
@@ -67,9 +61,6 @@
     parameter = {keys[0]: "filename", keys[1]: "filename", keys[2]: "directory"}
 
     if not filetype == "rbd":
-        
-        if filetype == "file":
-            return parameter[filetype]
 
         if not os.path.exists(target) and not settings["remote"] and not settings["create"]:
             print(f"Benchmark target {filetype} {target} does not exist.")
